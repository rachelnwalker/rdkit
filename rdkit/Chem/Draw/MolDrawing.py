--- conflicted
+++ resolved
@@ -343,9 +343,8 @@
       color = self.drawingOptions.defaultColor
     x1 = pos[0]
     y1 = pos[1]
-    labelP = x1,y1
-<<<<<<< HEAD
-    self.canvas.addCanvasText(label,(x1,y1),font,color,**kwargs)
+    labelSize = self.canvas.addCanvasText(label,(x1,y1,baseOffset),font,color,**kwargs)
+    return labelSize
 
   def AddLegend(self, legend):
     if not legend:
@@ -355,12 +354,7 @@
     pos = int(size[0]*options.legendMarginX),int(size[1]*options.legendMarginY)
     font=Font(face=options.legendFontFace,size=options.legendFontSize)
     self.canvas.addCanvasText(legend,pos,font)  
-            
-=======
-    labelSize = self.canvas.addCanvasText(label,(x1,y1,baseOffset),font,color,**kwargs)
-    return labelSize
-    
->>>>>>> ac0f574b
+
   def AddMol(self,mol,centerIt=True,molTrans=None,drawingTrans=None,
              highlightAtoms=[],confId=-1,flagCloseContactsDist=2,
              highlightMap=None, ignoreHs=False,highlightBonds=[],**kwargs):
