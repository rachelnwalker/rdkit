--- conflicted
+++ resolved
@@ -11,14 +11,6 @@
   MolDraw2DDetails.h
   DEST GraphMol/MolDraw2D
 )
-
-rdkit_library(MolDraw2D MolDraw2D.cpp MolDraw2DSVG.cpp
-  MolDraw2DDetails.cpp MolDraw2DUtils.cpp
-  LINK_LIBRARIES
-  ChemReactions FileParsers SmilesParse Depictor MolTransforms RDGeometryLib
-  RDGeneral SubstructMatch Subgraphs GraphMol EigenSolvers
-RDGeometryLib
-  ${RDKit_THREAD_LIBS} )
 
 if(RDK_BUILD_QT_SUPPORT)
   find_package(Qt5 COMPONENTS Widgets OpenGL REQUIRED)
@@ -37,8 +29,6 @@
   rdkit_headers(MolDraw2DCairo.h DEST GraphMol/MolDraw2D)
 endif(RDK_BUILD_CAIRO_SUPPORT)
 
-<<<<<<< HEAD
-=======
 rdkit_library(MolDraw2D MolDraw2D.cpp MolDraw2DSVG.cpp
   ${CAIRODRAW2D_SRC} ${QTDRAW2D_SRC}
   MolDraw2DDetails.cpp MolDraw2DUtils.cpp
@@ -47,7 +37,6 @@
   RDGeneral SubstructMatch Subgraphs GraphMol EigenSolvers
 RDGeometryLib
   ${RDKit_THREAD_LIBS} ${EXTRA_LOCAL_LIBS} )
->>>>>>> 7d4aaf90
 
 rdkit_test(moldraw2DTest1 test1.cpp LINK_LIBRARIES
   ChemReactions FileParsers SmilesParse Depictor RDGeometryLib
